/*
Copyright (c) 2015-2016 Advanced Micro Devices, Inc. All rights reserved.

Permission is hereby granted, free of charge, to any person obtaining a copy
of this software and associated documentation files (the "Software"), to deal
in the Software without restriction, including without limitation the rights
to use, copy, modify, merge, publish, distribute, sublicense, and/or sell
copies of the Software, and to permit persons to whom the Software is
furnished to do so, subject to the following conditions:

The above copyright notice and this permission notice shall be included in
all copies or substantial portions of the Software.

THE SOFTWARE IS PROVIDED "AS IS", WITHOUT WARRANTY OF ANY KIND, EXPRESS OR
IMPLIED, INCLUDING BUT NOT LIMITED TO THE WARRANTIES OF MERCHANTABILITY,
FITNESS FOR A PARTICULAR PURPOSE AND NONINFRINGEMENT.  IN NO EVENT SHALL THE
AUTHORS OR COPYRIGHT HOLDERS BE LIABLE FOR ANY CLAIM, DAMAGES OR OTHER
LIABILITY, WHETHER IN AN ACTION OF CONTRACT, TORT OR OTHERWISE, ARISING FROM,
OUT OF OR IN CONNECTION WITH THE SOFTWARE OR THE USE OR OTHER DEALINGS IN
THE SOFTWARE.
*/
/**
 * @file hip_hcc.cpp
 *
 * Contains definitions for functions that are large enough that we don't want to inline them everywhere.
 * This file is compiled and linked into apps running HIP / HCC path.
 */
#include <assert.h>
#include <stdint.h>
#include <iostream>
#include <sstream>
#include <list>
#include <sys/types.h>
#include <unistd.h>
#include <deque>
#include <vector>
#include <algorithm>

#include <hc.hpp>
#include <hc_am.hpp>

#include "hip_runtime.h"
#include "hcc_detail/hip_hcc.h"
#include "hsa_ext_amd.h"

// TODO, re-org header order.
extern const char *ihipErrorString(hipError_t hip_error);
#include "hcc_detail/trace_helper.h"

const int release = 1;


int HIP_LAUNCH_BLOCKING = 0;

int HIP_PRINT_ENV = 0;
int HIP_TRACE_API= 0;
int HIP_ATP_MARKER= 0;
int HIP_DB= 0;
int HIP_STAGING_SIZE = 64;   /* size of staging buffers, in KB */
int HIP_STAGING_BUFFERS = 2;    // TODO - remove, two buffers should be enough.
int HIP_PININPLACE = 0;
int HIP_STREAM_SIGNALS = 2;  /* number of signals to allocate at stream creation */
int HIP_VISIBLE_DEVICES = 0; /* Contains a comma-separated sequence of GPU identifiers */


//---
// Chicken bits for disabling functionality to work around potential issues:
int HIP_DISABLE_HW_KERNEL_DEP = 0;
int HIP_DISABLE_HW_COPY_DEP = 0;

thread_local int tls_defaultDevice = 0;
thread_local hipError_t tls_lastHipError = hipSuccess;



//=================================================================================================
//Forward Declarations:
//=================================================================================================
bool ihipIsValidDevice(unsigned deviceIndex);

std::once_flag hip_initialized;
ihipDevice_t *g_devices;
bool g_visible_device = false;
unsigned g_deviceCnt;
std::vector<int> g_hip_visible_devices;
hsa_agent_t g_cpu_agent;



//=================================================================================================
// Implementation:
//=================================================================================================


//=================================================================================================
// ihipSignal_t:
//=================================================================================================
//
//---
ihipSignal_t::ihipSignal_t() :  _sig_id(0)
{
    if (hsa_signal_create(0/*value*/, 0, NULL, &_hsa_signal) != HSA_STATUS_SUCCESS) {
        throw ihipException(hipErrorOutOfResources);
    }
    //tprintf (DB_SIGNAL, "  allocated hsa_signal=%lu\n", (_hsa_signal.handle));
}

//---
ihipSignal_t::~ihipSignal_t()
{
    tprintf (DB_SIGNAL, "  destroy hsa_signal #%lu (#%lu)\n", (_hsa_signal.handle), _sig_id);
    if (hsa_signal_destroy(_hsa_signal) != HSA_STATUS_SUCCESS) {
       throw ihipException(hipErrorOutOfResources);
    }
};



//=================================================================================================
// ihipStream_t:
//=================================================================================================
//---
ihipStream_t::ihipStream_t(unsigned device_index, hc::accelerator_view av, unsigned int flags) :
    _id(0), // will be set by add function.
    _av(av),
    _flags(flags),
    _device_index(device_index)
{
    tprintf(DB_SYNC, " streamCreate: stream=%p\n", this);
};


//---
ihipStream_t::~ihipStream_t()
{
}



//---
void ihipStream_t::locked_reclaimSignals(SIGSEQNUM sigNum)
{
    LockedAccessor_StreamCrit_t crit(_criticalData);

    tprintf(DB_SIGNAL, "reclaim signal #%lu\n", sigNum);
    // Mark all signals older and including this one as available for re-allocation.
    crit->_oldest_live_sig_id = sigNum+1;
}


//---
void ihipStream_t::waitCopy(LockedAccessor_StreamCrit_t &crit, ihipSignal_t *signal)
{
    SIGSEQNUM sigNum = signal->_sig_id;
    tprintf(DB_SYNC, "waitCopy signal:#%lu\n", sigNum);

    hsa_signal_wait_acquire(signal->_hsa_signal, HSA_SIGNAL_CONDITION_LT, 1, UINT64_MAX, HSA_WAIT_STATE_ACTIVE);


    tprintf(DB_SIGNAL, "waitCopy reclaim signal #%lu\n", sigNum);
    // Mark all signals older and including this one as available for reclaim
    if (sigNum > crit->_oldest_live_sig_id) {
        crit->_oldest_live_sig_id = sigNum+1; // TODO, +1 here seems dangerous.
    }

}

//Wait for all kernel and data copy commands in this stream to complete.
//This signature should be used in routines that already have locked the stream mutex
void ihipStream_t::wait(LockedAccessor_StreamCrit_t &crit, bool assertQueueEmpty)
{
    if (! assertQueueEmpty) {
        tprintf (DB_SYNC, "stream %p wait for queue-empty..\n", this);
        _av.wait();
    }
    if (crit->_last_copy_signal) {
        tprintf (DB_SYNC, "stream %p wait for lastCopy:#%lu...\n", this, lastCopySeqId(crit) );
        this->waitCopy(crit, crit->_last_copy_signal);
    }

    // Reset the stream to "empty" - next command will not set up an inpute dependency on any older signal.
    crit->_last_command_type = ihipCommandCopyH2D;
    crit->_last_copy_signal = NULL;
}


//---
//Wait for all kernel and data copy commands in this stream to complete.
void ihipStream_t::locked_wait(bool assertQueueEmpty)
{
    LockedAccessor_StreamCrit_t crit(_criticalData);

    wait(crit, assertQueueEmpty);

};


// Recompute the peercnt and the packed _peerAgents whenever a peer is added or deleted.
// The packed _peerAgents can efficiently be used on each memory allocation.
template<> 
void ihipDeviceCriticalBase_t<DeviceMutex>::recomputePeerAgents()
{
    _peerCnt = 0;
    std::for_each (_peers.begin(), _peers.end(), [this](ihipDevice_t* device) {
        _peerAgents[_peerCnt++] = device->_hsa_agent;
    });
}


template<>
bool ihipDeviceCriticalBase_t<DeviceMutex>::isPeer(const ihipDevice_t *peer) 
{
    auto match = std::find(_peers.begin(), _peers.end(), peer);
    return (match != std::end(_peers));
}


template<>
bool ihipDeviceCriticalBase_t<DeviceMutex>::addPeer(ihipDevice_t *peer) 
{
    auto match = std::find(_peers.begin(), _peers.end(), peer);
    if (match == std::end(_peers)) {
        // Not already a peer, let's update the list:
        _peers.push_back(peer);
        recomputePeerAgents();
        return true;
    }

    // If we get here - peer was already on list, silently ignore.
    return false;
}


template<>
bool ihipDeviceCriticalBase_t<DeviceMutex>::removePeer(ihipDevice_t *peer) 
{
    auto match = std::find(_peers.begin(), _peers.end(), peer);
    if (match != std::end(_peers)) {
        // Found a valid peer, let's remove it.
        _peers.remove(peer);
        recomputePeerAgents();
        return true;
    } else {
        return false;
    }
}


template<>
void ihipDeviceCriticalBase_t<DeviceMutex>::resetPeers(ihipDevice_t *thisDevice)
{
    _peers.clear();
    _peerCnt = 0;
    addPeer(thisDevice); // peer-list always contains self agent.
}


template<>
void ihipDeviceCriticalBase_t<DeviceMutex>::addStream(ihipStream_t *stream)
{
    _streams.push_back(stream);
    stream->_id = incStreamId();
}

//-------------------------------------------------------------------------------------------------

//---
//Flavor that takes device index.
ihipDevice_t * getDevice(unsigned deviceIndex) 
{
    if (ihipIsValidDevice(deviceIndex)) {
        return &g_devices[deviceIndex];
    } else {
        return NULL;
    }
};


//---
ihipDevice_t * ihipStream_t::getDevice() const
{
    return ::getDevice(_device_index);
};


//---
// Allocate a new signal from the signal pool.
// Returned signals have value of 0.
// Signals are intended for use in this stream and are always reclaimed "in-order".
ihipSignal_t *ihipStream_t::allocSignal(LockedAccessor_StreamCrit_t &crit)
{
    int numToScan = crit->_signalPool.size();
    do {
        auto thisCursor = crit->_signalCursor;
        if (++crit->_signalCursor == crit->_signalPool.size()) {
            crit->_signalCursor = 0;
        }

        if (crit->_signalPool[thisCursor]._sig_id < crit->_oldest_live_sig_id) {
            SIGSEQNUM oldSigId = crit->_signalPool[thisCursor]._sig_id;
            crit->_signalPool[thisCursor]._index = thisCursor;
            crit->_signalPool[thisCursor]._sig_id  =  ++crit->_stream_sig_id;  // allocate it.
            tprintf(DB_SIGNAL, "allocatSignal #%lu at pos:%i (old sigId:%lu < oldest_live:%lu)\n",
                    crit->_signalPool[thisCursor]._sig_id,
                    thisCursor, oldSigId, crit->_oldest_live_sig_id);



            return &crit->_signalPool[thisCursor];
        }

    } while (--numToScan) ;

    assert(numToScan == 0);

    // Have to grow the pool:
    crit->_signalCursor = crit->_signalPool.size(); // set to the beginning of the new entries:
    if (crit->_signalCursor > 10000) {
        fprintf (stderr, "warning: signal pool size=%d, may indicate runaway number of inflight commands\n", crit->_signalCursor);
    }
    crit->_signalPool.resize(crit->_signalPool.size() * 2);
    tprintf (DB_SIGNAL, "grow signal pool to %zu entries, cursor=%d\n", crit->_signalPool.size(), crit->_signalCursor);
    return allocSignal(crit);  // try again,

    // Should never reach here.
    assert(0);
}


//---
void ihipStream_t::enqueueBarrier(hsa_queue_t* queue, ihipSignal_t *depSignal)
{

    // Obtain the write index for the command queue
    uint64_t index = hsa_queue_load_write_index_relaxed(queue);
    const uint32_t queueMask = queue->size - 1;

    // Define the barrier packet to be at the calculated queue index address
    hsa_barrier_and_packet_t* barrier = &(((hsa_barrier_and_packet_t*)(queue->base_address))[index&queueMask]);
    memset(barrier, 0, sizeof(hsa_barrier_and_packet_t));

    // setup header
    uint16_t header = HSA_PACKET_TYPE_BARRIER_AND << HSA_PACKET_HEADER_TYPE;
    header |= 1 << HSA_PACKET_HEADER_BARRIER;
    //header |= HSA_FENCE_SCOPE_SYSTEM << HSA_PACKET_HEADER_ACQUIRE_FENCE_SCOPE;
    //header |= HSA_FENCE_SCOPE_SYSTEM << HSA_PACKET_HEADER_RELEASE_FENCE_SCOPE;
    barrier->header = header;

    barrier->dep_signal[0] = depSignal->_hsa_signal;

    barrier->completion_signal.handle = 0;

    // TODO - check queue overflow, return error:
    // Increment write index and ring doorbell to dispatch the kernel
    hsa_queue_store_write_index_relaxed(queue, index+1);
    hsa_signal_store_relaxed(queue->doorbell_signal, index);
}


//--
//When the commands in a stream change types (ie kernel command follows a data command,
//or data command follows a kernel command), then we need to add a barrier packet
//into the stream to mimic CUDA stream semantics.  (some hardware uses separate
//queues for data commands and kernel commands, and no implicit ordering is provided).
//
bool ihipStream_t::lockopen_preKernelCommand()
{
    LockedAccessor_StreamCrit_t crit(_criticalData, false/*no unlock at destruction*/);

    bool addedSync = false;
    // If switching command types, we need to add a barrier packet to synchronize things.
    if (crit->_last_command_type != ihipCommandKernel) {
        if (crit->_last_copy_signal) {
            addedSync = true;

            hsa_queue_t * q =  (hsa_queue_t*)_av.get_hsa_queue();
            if (HIP_DISABLE_HW_KERNEL_DEP == 0) {
                this->enqueueBarrier(q, crit->_last_copy_signal);
                tprintf (DB_SYNC, "stream %p switch %s to %s (barrier pkt inserted with wait on #%lu)\n",
                        this, ihipCommandName[crit->_last_command_type], ihipCommandName[ihipCommandKernel], crit->_last_copy_signal->_sig_id)

            } else if (HIP_DISABLE_HW_KERNEL_DEP>0) {
                    tprintf (DB_SYNC, "stream %p switch %s to %s (HOST wait for previous...)\n",
                            this, ihipCommandName[crit->_last_command_type], ihipCommandName[ihipCommandKernel]);
                    this->waitCopy(crit, crit->_last_copy_signal);
            } else if (HIP_DISABLE_HW_KERNEL_DEP==-1) {
                tprintf (DB_SYNC, "stream %p switch %s to %s (IGNORE dependency)\n",
                        this, ihipCommandName[crit->_last_command_type], ihipCommandName[ihipCommandKernel]);
            }
        }
        crit->_last_command_type = ihipCommandKernel;
    }

    return addedSync;
}


//---
// Must be called after kernel finishes, this releases the lock on the stream so other commands can submit.
void ihipStream_t::lockclose_postKernelCommand(hc::completion_future &kernelFuture)
{
    // We locked _criticalData in the lockopen_preKernelCommand() so OK to access here:
    _criticalData._last_kernel_future = kernelFuture;

    _criticalData.unlock(); // paired with lock from lockopen_preKernelCommand.
};



//---
// Called whenever a copy command is set to the stream.
// Examines the last command sent to this stream and returns a signal to wait on, if required.
int ihipStream_t::preCopyCommand(LockedAccessor_StreamCrit_t &crit, ihipSignal_t *lastCopy, hsa_signal_t *waitSignal, ihipCommand_t copyType)
{
    int needSync = 0;

    waitSignal->handle = 0;

    //_mutex.lock(); // will be unlocked in postCopyCommand

    // If switching command types, we need to add a barrier packet to synchronize things.
    if (FORCE_SAMEDIR_COPY_DEP || (crit->_last_command_type != copyType)) {


        if (crit->_last_command_type == ihipCommandKernel) {
            tprintf (DB_SYNC, "stream %p switch %s to %s (async copy dep on prev kernel)\n",
                    this, ihipCommandName[crit->_last_command_type], ihipCommandName[copyType]);
            needSync = 1;
            hsa_signal_t *hsaSignal = (static_cast<hsa_signal_t*> (crit->_last_kernel_future.get_native_handle()));
            if (hsaSignal) {
                *waitSignal = * hsaSignal;
            } else {
                assert(0); // if NULL signal, and we return 1, hsa_amd_memory_copy_async will fail.  Confirm this never happens.
            }
        } else if (crit->_last_copy_signal) {
            needSync = 1;
            tprintf (DB_SYNC, "stream %p switch %s to %s (async copy dep on other copy #%lu)\n",
                    this, ihipCommandName[crit->_last_command_type], ihipCommandName[copyType], crit->_last_copy_signal->_sig_id);
            *waitSignal = crit->_last_copy_signal->_hsa_signal;
        }

        if (HIP_DISABLE_HW_COPY_DEP && needSync) {
            if (HIP_DISABLE_HW_COPY_DEP == -1) {
                tprintf (DB_SYNC, "IGNORE copy dependency\n")

            } else {
                tprintf (DB_SYNC, "HOST-wait for copy dependency\n")
                // do the wait here on the host, and disable the device-side command resolution.
                hsa_signal_wait_acquire(*waitSignal, HSA_SIGNAL_CONDITION_LT, 1, UINT64_MAX, HSA_WAIT_STATE_ACTIVE);
                needSync = 0;
            }
        }

        crit->_last_command_type = copyType;
    }

    crit->_last_copy_signal = lastCopy;

    return needSync;
}




//=================================================================================================
//
//Reset the device - this is called from hipDeviceReset.
//Device may be reset multiple times, and may be reset after init.
void ihipDevice_t::locked_reset()
{
    // Obtain mutex access to the device critical data, release by destructor
    LockedAccessor_DeviceCrit_t  crit(_criticalData);


    //---
    //Wait for pending activity to complete?  TODO - check if this is required behavior:
    tprintf(DB_SYNC, "locked_reset waiting for activity to complete.\n");

    // Reset and remove streams:
    // Delete all created streams including the default one.
    for (auto streamI=crit->const_streams().begin(); streamI!=crit->const_streams().end(); streamI++) {
        ihipStream_t *stream = *streamI;
        (*streamI)->locked_wait();
        tprintf(DB_SYNC, " delete stream=%p\n", stream);
        
        delete stream;
    }
    // Clear the list.
    crit->streams().clear();


    // Create a fresh default stream and add it:
    _default_stream = new ihipStream_t(_device_index, _acc.get_default_view(), hipStreamDefault);
    crit->addStream(_default_stream);


    // This resest peer list to just me:
    crit->resetPeers(this);

    // Reset and release all memory stored in the tracker:
    // Reset will remove peer mapping so don't need to do this explicitly.
    am_memtracker_reset(_acc);

};


//---
void ihipDevice_t::init(unsigned device_index, unsigned deviceCnt, hc::accelerator &acc, unsigned flags)
{
    _device_index = device_index;
    _device_flags = flags;
    _acc = acc;

    hsa_agent_t *agent = static_cast<hsa_agent_t*> (acc.get_hsa_agent());
    if (agent) {
        int err = hsa_agent_get_info(*agent, (hsa_agent_info_t)HSA_AMD_AGENT_INFO_COMPUTE_UNIT_COUNT, &_compute_units);
        if (err != HSA_STATUS_SUCCESS) {
            _compute_units = 1;
        }

        _hsa_agent = *agent;
    } else {
        _hsa_agent.handle = static_cast<uint64_t> (-1);
    }

    getProperties(&_props);

    _criticalData.init(deviceCnt);

    locked_reset();

<<<<<<< HEAD
    
=======

>>>>>>> f0b0bc67
    tprintf(DB_SYNC, "created device with default_stream=%p\n", _default_stream);

    hsa_region_t *pinnedHostRegion;
    pinnedHostRegion = static_cast<hsa_region_t*>(_acc.get_hsa_am_system_region());
    _staging_buffer[0] = new StagingBuffer(_hsa_agent, *pinnedHostRegion, HIP_STAGING_SIZE*1024, HIP_STAGING_BUFFERS);
    _staging_buffer[1] = new StagingBuffer(_hsa_agent, *pinnedHostRegion, HIP_STAGING_SIZE*1024, HIP_STAGING_BUFFERS);

};




ihipDevice_t::~ihipDevice_t()
{
    if (_default_stream) {
        delete _default_stream;
        _default_stream = NULL;
    }

    for (int i=0; i<2; i++) {
        if (_staging_buffer[i]) {
            delete _staging_buffer[i];
            _staging_buffer[i] = NULL;
        }
    }
}

//----




//=================================================================================================
// Utility functions, these are not part of the public HIP API
//=================================================================================================

//=================================================================================================

#define DeviceErrorCheck(x) if (x != HSA_STATUS_SUCCESS) { return hipErrorInvalidDevice; }

#define ErrorCheck(x) error_check(x, __LINE__, __FILE__)

void error_check(hsa_status_t hsa_error_code, int line_num, std::string str) {
  if (hsa_error_code != HSA_STATUS_SUCCESS) {
    printf("HSA reported error!\n In file: %s\nAt line: %d\n", str.c_str(),line_num);
  }
}

hsa_status_t get_region_info(hsa_region_t region, void* data)
{
    hsa_status_t err;
    hipDeviceProp_t* p_prop = reinterpret_cast<hipDeviceProp_t*>(data);
    uint32_t region_segment;

    // Get region segment
    err = hsa_region_get_info(region, HSA_REGION_INFO_SEGMENT, &region_segment);
    ErrorCheck(err);

    switch(region_segment) {
    case HSA_REGION_SEGMENT_READONLY:
        err = hsa_region_get_info(region, HSA_REGION_INFO_SIZE, &(p_prop->totalConstMem)); break;
    /* case HSA_REGION_SEGMENT_PRIVATE:
        cout<<"PRIVATE"<<endl; private segment cannot be queried */
    case HSA_REGION_SEGMENT_GROUP:
        err = hsa_region_get_info(region, HSA_REGION_INFO_SIZE, &(p_prop->sharedMemPerBlock)); break;
    default: break;
    }
    return HSA_STATUS_SUCCESS;
}

// Determines if the given agent is of type HSA_DEVICE_TYPE_GPU and counts it.
static hsa_status_t countGpuAgents(hsa_agent_t agent, void *data) {
    if (data == NULL) {
        return HSA_STATUS_ERROR_INVALID_ARGUMENT;
    }
    hsa_device_type_t device_type;
    hsa_status_t status = hsa_agent_get_info(agent, HSA_AGENT_INFO_DEVICE, &device_type);
    if (status != HSA_STATUS_SUCCESS) {
        return status;
    }
    if (device_type == HSA_DEVICE_TYPE_GPU) {
        (*static_cast<int*>(data))++;
    }
    return HSA_STATUS_SUCCESS;
}

// Internal version,
hipError_t ihipDevice_t::getProperties(hipDeviceProp_t* prop)
{
    hipError_t e = hipSuccess;
    hsa_status_t err;

    // Set some defaults in case we don't find the appropriate regions:
    prop->totalGlobalMem = 0;
    prop->totalConstMem = 0;
    prop->sharedMemPerBlock = 0;
    prop-> maxThreadsPerMultiProcessor = 0;
    prop->regsPerBlock = 0;

    if (_hsa_agent.handle == -1) {
        return hipErrorInvalidDevice;
    }

    // Iterates over the agents to determine Multiple GPU devices
    // using the countGpuAgents callback.
    //! @bug : on HCC, isMultiGpuBoard returns True if system contains multiple GPUS (rather than if GPU is on a multi-ASIC board)
    int gpuAgentsCount = 0;
    err = hsa_iterate_agents(countGpuAgents, &gpuAgentsCount);
    if (err == HSA_STATUS_INFO_BREAK) { err = HSA_STATUS_SUCCESS; }
    DeviceErrorCheck(err);
    prop->isMultiGpuBoard = 0 ? gpuAgentsCount < 2 : 1;

    // Get agent name
    err = hsa_agent_get_info(_hsa_agent, HSA_AGENT_INFO_NAME, &(prop->name));
    DeviceErrorCheck(err);

    // Get agent node
    uint32_t node;
    err = hsa_agent_get_info(_hsa_agent, HSA_AGENT_INFO_NODE, &node);
    DeviceErrorCheck(err);

    // Get wavefront size
    err = hsa_agent_get_info(_hsa_agent, HSA_AGENT_INFO_WAVEFRONT_SIZE,&prop->warpSize);
    DeviceErrorCheck(err);

    // Get max total number of work-items in a workgroup
    err = hsa_agent_get_info(_hsa_agent, HSA_AGENT_INFO_WORKGROUP_MAX_SIZE, &prop->maxThreadsPerBlock );
    DeviceErrorCheck(err);

    // Get max number of work-items of each dimension of a work-group
    uint16_t work_group_max_dim[3];
    err = hsa_agent_get_info(_hsa_agent, HSA_AGENT_INFO_WORKGROUP_MAX_DIM, work_group_max_dim);
    DeviceErrorCheck(err);
    for( int i =0; i< 3 ; i++) {
        prop->maxThreadsDim[i]= work_group_max_dim[i];
    }

    hsa_dim3_t grid_max_dim;
    err = hsa_agent_get_info(_hsa_agent, HSA_AGENT_INFO_GRID_MAX_DIM, &grid_max_dim);
    DeviceErrorCheck(err);
    prop->maxGridSize[0]= (int) ((grid_max_dim.x == UINT32_MAX) ? (INT32_MAX) : grid_max_dim.x);
    prop->maxGridSize[1]= (int) ((grid_max_dim.y == UINT32_MAX) ? (INT32_MAX) : grid_max_dim.y);
    prop->maxGridSize[2]= (int) ((grid_max_dim.z == UINT32_MAX) ? (INT32_MAX) : grid_max_dim.z);

    // Get Max clock frequency
    err = hsa_agent_get_info(_hsa_agent, (hsa_agent_info_t)HSA_AMD_AGENT_INFO_MAX_CLOCK_FREQUENCY, &prop->clockRate);
    prop->clockRate *= 1000.0;   // convert Mhz to Khz.
    DeviceErrorCheck(err);

    //uint64_t counterHz;
    //err = hsa_system_get_info(HSA_SYSTEM_INFO_TIMESTAMP_FREQUENCY, &counterHz);
    //DeviceErrorCheck(err);
    //prop->clockInstructionRate = counterHz / 1000;
    prop->clockInstructionRate = 100*1000; /* TODO-RT - hard-code until HSART has function to properly report clock */

    // Get Agent BDFID (bus/device/function ID)
    uint16_t bdf_id = 1;
    err = hsa_agent_get_info(_hsa_agent, (hsa_agent_info_t)HSA_AMD_AGENT_INFO_BDFID, &bdf_id);
    DeviceErrorCheck(err);

    // BDFID is 16bit uint: [8bit - BusID | 5bit - Device ID | 3bit - Function/DomainID]
    // TODO/Clarify: cudaDeviceProp::pciDomainID how to report?
    // prop->pciDomainID =  bdf_id & 0x7;
    prop->pciDeviceID =  (bdf_id>>3) & 0x1F;
    prop->pciBusID =  (bdf_id>>8) & 0xFF;

    // Masquerade as a 3.0-level device. This will change as more HW functions are properly supported.
    // Application code should use the arch.has* to do detailed feature detection.
    prop->major = 2;
    prop->minor = 0;

    // Get number of Compute Unit
    err = hsa_agent_get_info(_hsa_agent, (hsa_agent_info_t)HSA_AMD_AGENT_INFO_COMPUTE_UNIT_COUNT, &(prop->multiProcessorCount));
    DeviceErrorCheck(err);

    // TODO-hsart - this appears to return 0?
    uint32_t cache_size[4];
    err = hsa_agent_get_info(_hsa_agent, HSA_AGENT_INFO_CACHE_SIZE, cache_size);
    DeviceErrorCheck(err);
    prop->l2CacheSize = cache_size[1];

    /* Computemode for HSA Devices is always : cudaComputeModeDefault */
    prop->computeMode = 0;

    // Get Max Threads Per Multiprocessor
/*
    HsaSystemProperties props;
    hsaKmtReleaseSystemProperties();
    if(HSAKMT_STATUS_SUCCESS == hsaKmtAcquireSystemProperties(&props)) {
        HsaNodeProperties node_prop = {0};
        if(HSAKMT_STATUS_SUCCESS == hsaKmtGetNodeProperties(node, &node_prop)) {
            uint32_t waves_per_cu = node_prop.MaxWavesPerSIMD;
            prop-> maxThreadsPerMultiProcessor = prop->warpsize*waves_per_cu;
        }
    }
*/

    // Get memory properties
    err = hsa_agent_iterate_regions(_hsa_agent, get_region_info, prop);
    DeviceErrorCheck(err);

    // Get the size of the region we are using for Accelerator Memory allocations:
    hsa_region_t *am_region = static_cast<hsa_region_t*>(_acc.get_hsa_am_region());
    err = hsa_region_get_info(*am_region, HSA_REGION_INFO_SIZE, &prop->totalGlobalMem);
    DeviceErrorCheck(err);
    // maxSharedMemoryPerMultiProcessor should be as the same as group memory size.
    // Group memory will not be paged out, so, the physical memory size is the total shared memory size, and also equal to the group region size.
    prop->maxSharedMemoryPerMultiProcessor = prop->totalGlobalMem;

    // Get Max memory clock frequency
    err = hsa_region_get_info(*am_region, (hsa_region_info_t)HSA_AMD_REGION_INFO_MAX_CLOCK_FREQUENCY, &prop->memoryClockRate);
    DeviceErrorCheck(err);
    prop->memoryClockRate *= 1000.0;   // convert Mhz to Khz.

    // Get global memory bus width in bits
    err = hsa_region_get_info(*am_region, (hsa_region_info_t)HSA_AMD_REGION_INFO_BUS_WIDTH, &prop->memoryBusWidth);
    DeviceErrorCheck(err);

    // Set feature flags - these are all mandatory for HIP on HCC path:
    // Some features are under-development and future revs may support flags that are currently 0.
    // Reporting of these flags should be synchronized with the HIP_ARCH* compile-time defines in hip_runtime.h

    prop->arch.hasGlobalInt32Atomics       = 1;
    prop->arch.hasGlobalFloatAtomicExch    = 1;
    prop->arch.hasSharedInt32Atomics       = 1;
    prop->arch.hasSharedFloatAtomicExch    = 1;
    prop->arch.hasFloatAtomicAdd           = 0;
    prop->arch.hasGlobalInt64Atomics       = 1;
    prop->arch.hasSharedInt64Atomics       = 1;
    prop->arch.hasDoubles                  = 1; // TODO - true for Fiji.
    prop->arch.hasWarpVote                 = 1;
    prop->arch.hasWarpBallot               = 1;
    prop->arch.hasWarpShuffle              = 1;
    prop->arch.hasFunnelShift              = 0; // TODO-hcc
    prop->arch.hasThreadFenceSystem        = 0; // TODO-hcc
    prop->arch.hasSyncThreadsExt           = 0; // TODO-hcc
    prop->arch.hasSurfaceFuncs             = 0; // TODO-hcc
    prop->arch.has3dGrid                   = 1;
    prop->arch.hasDynamicParallelism       = 0;

    prop->concurrentKernels = 1; // All ROCR hardware supports executing multiple kernels concurrently
    if ( _device_flags | hipDeviceMapHost) {
        prop->canMapHostMemory = 1;
    } else {
        prop->canMapHostMemory = 0;
    }
    return e;
}


// Implement "default" stream syncronization
//   This waits for all other streams to drain before continuing.
//   If waitOnSelf is set, this additionally waits for the default stream to empty.
void ihipDevice_t::locked_syncDefaultStream(bool waitOnSelf)
{
    LockedAccessor_DeviceCrit_t  crit(_criticalData);

    tprintf(DB_SYNC, "syncDefaultStream\n");

    for (auto streamI=crit->const_streams().begin(); streamI!=crit->const_streams().end(); streamI++) {
        ihipStream_t *stream = *streamI;

        // Don't wait for streams that have "opted-out" of syncing with NULL stream.
        // And - don't wait for the NULL stream
        if (!(stream->_flags & hipStreamNonBlocking)) {

            if (waitOnSelf || (stream != _default_stream)) {
                // TODO-hcc - use blocking or active wait here?
                // TODO-sync - cudaDeviceBlockingSync
                stream->locked_wait();
            }
        }
    }
}

//---
void ihipDevice_t::locked_addStream(ihipStream_t *s)
{
    LockedAccessor_DeviceCrit_t  crit(_criticalData);

    crit->addStream(s);
}

//---
void ihipDevice_t::locked_removeStream(ihipStream_t *s)
{
    LockedAccessor_DeviceCrit_t  crit(_criticalData);

    crit->streams().remove(s);
}


//---
//Heavyweight synchronization that waits on all streams, ignoring hipStreamNonBlocking flag.
void ihipDevice_t::locked_waitAllStreams()
{
    LockedAccessor_DeviceCrit_t  crit(_criticalData);

    tprintf(DB_SYNC, "waitAllStream\n");
    for (auto streamI=crit->const_streams().begin(); streamI!=crit->const_streams().end(); streamI++) {
        (*streamI)->locked_wait();
    }
}



// Read environment variables.
void ihipReadEnv_I(int *var_ptr, const char *var_name1, const char *var_name2, const char *description)
{
    char * env = getenv(var_name1);

    // Check second name if first not defined, used to allow HIP_ or CUDA_ env vars.
    if ((env == NULL) && strcmp(var_name2, "0")) {
        env = getenv(var_name2);
    }

    // Check if the environment variable is either HIP_VISIBLE_DEVICES or CUDA_LAUNCH_BLOCKING, which
    // contains a sequence of comma-separated device IDs
    if (!(strcmp(var_name1,"HIP_VISIBLE_DEVICES") && strcmp(var_name2, "CUDA_VISIBLE_DEVICES")) && env){
        // Parse the string stream of env and store the device ids to g_hip_visible_devices global variable
        std::string str = env;
        std::istringstream ss(str);
        std::string device_id;
        // Clean up the defult value
        g_hip_visible_devices.clear();
        g_visible_device = true;
        // Read the visible device numbers
        while (std::getline(ss, device_id, ',')) {
            if (atoi(device_id.c_str()) >= 0) {
                g_hip_visible_devices.push_back(atoi(device_id.c_str()));
            }else// Any device number after invalid number will not present
                break;
        }
        // Print out the number of ids
        if (HIP_PRINT_ENV) {
            printf ("%-30s = ", var_name1);
            for(int i=0;i<g_hip_visible_devices.size();i++)
                printf ("%2d ", g_hip_visible_devices[i]);
            printf (": %s\n", description);
        }
    }
    else { // Parse environment variables with sigle value
        // Default is set when variable is initialized (at top of this file), so only override if we find
        // an environment variable.
        if (env) {
            long int v = strtol(env, NULL, 0);
            *var_ptr = (int) (v);
        }
        if (HIP_PRINT_ENV) {
            printf ("%-30s = %2d : %s\n", var_name1, *var_ptr, description);
        }
    }

}

#if defined (DEBUG)

#define READ_ENV_I(_build, _ENV_VAR, _ENV_VAR2, _description) \
    if ((_build == release) || (_build == debug) {\
        ihipReadEnv_I(&_ENV_VAR, #_ENV_VAR, #_ENV_VAR2, _description);\
    };

#else

#define READ_ENV_I(_build, _ENV_VAR, _ENV_VAR2, _description) \
    if (_build == release) {\
        ihipReadEnv_I(&_ENV_VAR, #_ENV_VAR, #_ENV_VAR2, _description);\
    };

#endif

// Determines if the given agent is of type HSA_DEVICE_TYPE_GPU and counts it.
static hsa_status_t findCpuAgent(hsa_agent_t agent, void *data)
{
    hsa_device_type_t device_type;
    hsa_status_t status = hsa_agent_get_info(agent, HSA_AGENT_INFO_DEVICE, &device_type);
    if (status != HSA_STATUS_SUCCESS) {
        return status;
    }
    if (device_type == HSA_DEVICE_TYPE_CPU) {
        (*static_cast<hsa_agent_t*>(data)) = agent;
        return HSA_STATUS_INFO_BREAK;
    }

    return HSA_STATUS_SUCCESS;
}


//---
//Function called one-time at initialization time to construct a table of all GPU devices.
//HIP/CUDA uses integer "deviceIds" - these are indexes into this table.
//AMP maintains a table of accelerators, but some are emulated - ie for debug or CPU.
//This function creates a vector with only the GPU accelerators.
//It is called with C++11 call_once, which provided thread-safety.
void ihipInit()
{

#if COMPILE_TRACE_MARKER
    amdtInitializeActivityLogger();
    amdtScopedMarker("ihipInit", "HIP", NULL);
#endif
    /*
     * Environment variables
     */
    g_hip_visible_devices.push_back(0); /* Set the default value of visible devices */
    READ_ENV_I(release, HIP_PRINT_ENV, 0,  "Print HIP environment variables.");
    //-- READ HIP_PRINT_ENV env first, since it has impact on later env var reading

    READ_ENV_I(release, HIP_LAUNCH_BLOCKING, CUDA_LAUNCH_BLOCKING, "Make HIP APIs 'host-synchronous', so they block until any kernel launches or data copy commands complete. Alias: CUDA_LAUNCH_BLOCKING." );
    READ_ENV_I(release, HIP_DB, 0,  "Print various debug info.  Bitmask, see hip_hcc.cpp for more information.");
    if ((HIP_DB & (1<<DB_API))  && (HIP_TRACE_API == 0)) {
        // Set HIP_TRACE_API default before we read it, so it is printed correctly.
        HIP_TRACE_API = 1;
    }

    READ_ENV_I(release, HIP_TRACE_API, 0,  "Trace each HIP API call.  Print function name and return code to stderr as program executes.");
    READ_ENV_I(release, HIP_ATP_MARKER, 0,  "Add HIP function begin/end to ATP file generated with CodeXL");
    READ_ENV_I(release, HIP_STAGING_SIZE, 0, "Size of each staging buffer (in KB)" );
    READ_ENV_I(release, HIP_STAGING_BUFFERS, 0, "Number of staging buffers to use in each direction. 0=use hsa_memory_copy.");
    READ_ENV_I(release, HIP_PININPLACE, 0, "For unpinned transfers, pin the memory in-place in chunks before doing the copy. Under development.");
    READ_ENV_I(release, HIP_STREAM_SIGNALS, 0, "Number of signals to allocate when new stream is created (signal pool will grow on demand)");
    READ_ENV_I(release, HIP_VISIBLE_DEVICES, CUDA_VISIBLE_DEVICES, "Only devices whose index is present in the secquence are visible to HIP applications and they are enumerated in the order of secquence" );

    READ_ENV_I(release, HIP_DISABLE_HW_KERNEL_DEP, 0, "Disable HW dependencies before kernel commands  - instead wait for dependency on host. -1 means ignore these dependencies. (debug mode)");
    READ_ENV_I(release, HIP_DISABLE_HW_COPY_DEP, 0, "Disable HW dependencies before copy commands  - instead wait for dependency on host. -1 means ifnore these dependencies (debug mode)");


    // Some flags have both compile-time and runtime flags - generate a warning if user enables the runtime flag but the compile-time flag is disabled.
    if (HIP_DB && !COMPILE_HIP_DB) {
        fprintf (stderr, "warning: env var HIP_DB=0x%x but COMPILE_HIP_DB=0.  (perhaps enable COMPILE_HIP_DB in src code before compiling?)", HIP_DB);
    }

    if (HIP_TRACE_API && !COMPILE_HIP_TRACE_API) {
        fprintf (stderr, "warning: env var HIP_TRACE_API=0x%x but COMPILE_HIP_TRACE_API=0.  (perhaps enable COMPILE_HIP_DB in src code before compiling?)", HIP_DB);
    }

    if (HIP_ATP_MARKER && !COMPILE_HIP_ATP_MARKER) {
        fprintf (stderr, "warning: env var HIP_ATP_MARKER=0x%x but COMPILE_HIP_ATP_MARKER=0.  (perhaps enable COMPILE_HIP_DB in src code before compiling?)", HIP_ATP_MARKER);
    }


    /*
     * Build a table of valid compute devices.
     */
    auto accs = hc::accelerator::get_all();

    int deviceCnt = 0;
    for (int i=0; i<accs.size(); i++) {
        if (! accs[i].get_is_emulated()) {
            deviceCnt++;
        }
    };

    // Make sure the hip visible devices are within the deviceCnt range
    for (int i = 0; i < g_hip_visible_devices.size(); i++) {
        if(g_hip_visible_devices[i] >= deviceCnt){
            // Make sure any DeviceID after invalid DeviceID will be erased.
            g_hip_visible_devices.resize(i);
            break;
        }
    }

    g_devices = new ihipDevice_t[deviceCnt];
    g_deviceCnt = 0;
    for (int i=0; i<accs.size(); i++) {
        // check if the device id is included in the HIP_VISIBLE_DEVICES env variable
        if (! accs[i].get_is_emulated()) {
            if (std::find(g_hip_visible_devices.begin(), g_hip_visible_devices.end(), (i-1)) == g_hip_visible_devices.end() && g_visible_device)
            {
                //If device is not in visible devices list, ignore
                continue;
            }
            g_devices[g_deviceCnt].init(g_deviceCnt, deviceCnt, accs[i], hipDeviceMapHost);
            g_deviceCnt++;
        }
    }

    // If HIP_VISIBLE_DEVICES is not set, make sure all devices are initialized
    if(!g_visible_device) {
        assert(deviceCnt == g_deviceCnt);
    }


    hsa_status_t err = hsa_iterate_agents(findCpuAgent, &g_cpu_agent);
    if (err != HSA_STATUS_INFO_BREAK) {
        // didn't find a CPU.
        throw ihipException(hipErrorRuntimeOther);
    }


    tprintf(DB_SYNC, "pid=%u %-30s\n", getpid(), "<ihipInit>");
}


bool ihipIsValidDevice(unsigned deviceIndex)
{
    // deviceIndex is unsigned so always > 0
    return (deviceIndex < g_deviceCnt);
}

//---
ihipDevice_t *ihipGetTlsDefaultDevice()
{
    // If this is invalid, the TLS state is corrupt.
    // This can fire if called before devices are initialized.
    // TODO - consider replacing assert with error code
    assert (ihipIsValidDevice(tls_defaultDevice));

    return &g_devices[tls_defaultDevice];
}


//---
ihipDevice_t *ihipGetDevice(int deviceId)
{
    if ((deviceId >= 0) && (deviceId < g_deviceCnt)) {
        return &g_devices[deviceId];
    } else {
        return NULL;
    }

}

//---
// Get the stream to use for a command submission.
//
// If stream==NULL synchronize appropriately with other streams and return the default av for the device.
// If stream is valid, return the AV to use.
hipStream_t ihipSyncAndResolveStream(hipStream_t stream)
{
    if (stream == hipStreamNull ) {
        ihipDevice_t *device = ihipGetTlsDefaultDevice();

#ifndef HIP_API_PER_THREAD_DEFAULT_STREAM
        device->locked_syncDefaultStream(false);
#endif
        return device->_default_stream;
    } else {
        // Have to wait for legacy default stream to be empty:
        if (!(stream->_flags & hipStreamNonBlocking))  {
            tprintf(DB_SYNC, "stream %p wait default stream\n", stream);
            stream->getDevice()->_default_stream->locked_wait();
        }

        return stream;
    }
}


// TODO - data-up to data-down:
// Called just before a kernel is launched from hipLaunchKernel.
// Allows runtime to track some information about the stream.
hipStream_t ihipPreLaunchKernel(hipStream_t stream, hc::accelerator_view **av)
{
	std::call_once(hip_initialized, ihipInit);
    stream = ihipSyncAndResolveStream(stream);


    stream->lockopen_preKernelCommand();

    *av = &stream->_av;

    return (stream);
}


//---
//Called after kernel finishes execution.
void ihipPostLaunchKernel(hipStream_t stream, hc::completion_future &kernelFuture)
{
    stream->lockclose_postKernelCommand(kernelFuture);
    if (HIP_LAUNCH_BLOCKING) {
        tprintf(DB_SYNC, " stream:%p LAUNCH_BLOCKING for kernel completion\n", stream);
    }
}


//
//=================================================================================================
// HIP API Implementation
//
// Implementor notes:
// _ All functions should call ihipInit as first action:
//    std::call_once(hip_initialized, ihipInit);
//
// - ALl functions should use ihipLogStatus to return error code (not return error directly).
//=================================================================================================
//
//---

//-------------------------------------------------------------------------------------------------



const char *ihipErrorString(hipError_t hip_error)
{
    switch (hip_error) {
        case hipSuccess                         : return "hipSuccess";
        case hipErrorMemoryAllocation           : return "hipErrorMemoryAllocation";
        case hipErrorMemoryFree                 : return "hipErrorMemoryFree";
        case hipErrorUnknownSymbol              : return "hipErrorUnknownSymbol";
        case hipErrorOutOfResources             : return "hipErrorOutOfResources";
        case hipErrorInvalidValue               : return "hipErrorInvalidValue";
        case hipErrorInvalidResourceHandle      : return "hipErrorInvalidResourceHandle";
        case hipErrorInvalidDevice              : return "hipErrorInvalidDevice";
        case hipErrorInvalidMemcpyDirection     : return "hipErrorInvalidMemcpyDirection";
        case hipErrorNoDevice                   : return "hipErrorNoDevice";
        case hipErrorNotReady                   : return "hipErrorNotReady";
        case hipErrorPeerAccessNotEnabled       : return "hipErrorPeerAccessNotEnabled";
        case hipErrorPeerAccessAlreadyEnabled   : return "hipErrorPeerAccessAlreadyEnabled";

        case hipErrorRuntimeMemory              : return "hipErrorRuntimeMemory";
        case hipErrorRuntimeOther               : return "hipErrorRuntimeOther";
        case hipErrorUnknown                    : return "hipErrorUnknown";
        case hipErrorTbd                        : return "hipErrorTbd";
        default                                 : return "hipErrorUnknown";
    };
};


void ihipSetTs(hipEvent_t e)
{
    ihipEvent_t *eh = e._handle;
    if (eh->_state == hipEventStatusRecorded) {
        // already recorded, done:
        return;
    } else {
        // TODO - use completion-future functions to obtain ticks and timestamps:
        hsa_signal_t *sig  = static_cast<hsa_signal_t*> (eh->_marker.get_native_handle());
        if (sig) {
            if (hsa_signal_load_acquire(*sig) == 0) {
                eh->_timestamp = eh->_marker.get_end_tick();
                eh->_state = hipEventStatusRecorded;
            }
        }
    }
}



// Resolve hipMemcpyDefault to a known type.
unsigned ihipStream_t::resolveMemcpyDirection(bool srcTracked, bool dstTracked, bool srcInDeviceMem, bool dstInDeviceMem)
{
    hipMemcpyKind kind = hipMemcpyDefault;
    if(!srcTracked && !dstTracked)
    {
        kind = hipMemcpyHostToHost;
    }
    if(!srcTracked && dstTracked)
    {
        if(dstInDeviceMem) { kind = hipMemcpyHostToDevice; }
        else{ kind = hipMemcpyHostToHost; }
    }
    if (srcTracked && !dstTracked) {
        if(srcInDeviceMem) { kind = hipMemcpyDeviceToHost; }
        else { kind = hipMemcpyHostToHost; }
    }
    if (srcTracked && dstTracked) {
        if(srcInDeviceMem && dstInDeviceMem) { kind = hipMemcpyDeviceToDevice; }
        if(srcInDeviceMem && !dstInDeviceMem) { kind = hipMemcpyDeviceToHost; }
        if(!srcInDeviceMem && !dstInDeviceMem) { kind = hipMemcpyHostToHost; }
        if(!srcInDeviceMem && dstInDeviceMem) { kind = hipMemcpyHostToDevice; }
    }

    assert (kind != hipMemcpyDefault);
    return kind;
}


// Setup the copyCommandType and the copy agents (for hsa_amd_memory_async_copy)
// srcPhysAcc is the physical location of the src data.  For many copies this is the 
void ihipStream_t::setAsyncCopyAgents(unsigned kind, ihipCommand_t *commandType, hsa_agent_t *srcAgent, hsa_agent_t *dstAgent)
{
    // current* represents the device associated with the specified stream.
    ihipDevice_t *streamDevice = this->getDevice();
    hsa_agent_t streamAgent = streamDevice->_hsa_agent;

    // ROCR runtime logic is :
    // -    If both src and dst are cpu agent, launch thread and memcpy.  We want to avoid this.
    // -    If either/both src or dst is a gpu agent, use the first gpu agent’s DMA engine to perform the copy.

    switch (kind) {
        //case hipMemcpyHostToHost     : *commandType = ihipCommandCopyH2H; *srcAgent=streamAgent; *dstAgent=streamAgent; break;  // TODO - enable me, for async copy use SDMA.
        case hipMemcpyHostToHost     : *commandType = ihipCommandCopyH2H; *srcAgent=g_cpu_agent; *dstAgent=g_cpu_agent; break;
        case hipMemcpyHostToDevice   : *commandType = ihipCommandCopyH2D; *srcAgent=g_cpu_agent; *dstAgent=streamAgent; break;
        case hipMemcpyDeviceToHost   : *commandType = ihipCommandCopyD2H; *srcAgent=streamAgent; *dstAgent=g_cpu_agent; break;
        case hipMemcpyDeviceToDevice : *commandType = ihipCommandCopyD2D; *srcAgent=streamAgent; *dstAgent=streamAgent; break;
        default: throw ihipException(hipErrorInvalidMemcpyDirection);
    };
}


void ihipStream_t::copySync(LockedAccessor_StreamCrit_t &crit, void* dst, const void* src, size_t sizeBytes, unsigned kind)
{
    ihipDevice_t *device = this->getDevice();

    if (device == NULL) {
        throw ihipException(hipErrorInvalidDevice);
    }

    hc::accelerator acc;
    hc::AmPointerInfo dstPtrInfo(NULL, NULL, 0, acc, 0, 0);
    hc::AmPointerInfo srcPtrInfo(NULL, NULL, 0, acc, 0, 0);

    bool dstTracked = (hc::am_memtracker_getinfo(&dstPtrInfo, dst) == AM_SUCCESS);
    bool srcTracked = (hc::am_memtracker_getinfo(&srcPtrInfo, src) == AM_SUCCESS);
    bool srcInDeviceMem = srcPtrInfo._isInDeviceMem;
    bool dstInDeviceMem = dstPtrInfo._isInDeviceMem;

    // Resolve default to a specific Kind so we know which algorithm to use:
    if (kind == hipMemcpyDefault) {
        kind = resolveMemcpyDirection(srcTracked, dstTracked, srcInDeviceMem, dstInDeviceMem);
    };

    hsa_signal_t depSignal;

    bool copyEngineCanSeeSrcAndDest = false;
    if (kind == hipMemcpyDeviceToDevice) {
#if USE_PEER_TO_PEER>=2
        // TODO - consider refactor.  Do we need to support simul access of enable/disable peers with access?
        LockedAccessor_DeviceCrit_t  dcrit(device->criticalData());
        if (dcrit->isPeer(::getDevice(dstPtrInfo._appId)) && (dcrit->isPeer(::getDevice(srcPtrInfo._appId)))) {
            copyEngineCanSeeSrcAndDest = true;
        }
#endif
    }

    if (kind == hipMemcpyHostToDevice) {
        int depSignalCnt = preCopyCommand(crit, NULL, &depSignal, ihipCommandCopyH2D);
        if(!srcTracked){
            if (HIP_STAGING_BUFFERS) {
                tprintf(DB_COPY1, "D2H && !dstTracked: staged copy H2D dst=%p src=%p sz=%zu\n", dst, src, sizeBytes);

                if (HIP_PININPLACE) {
                    device->_staging_buffer[0]->CopyHostToDevicePinInPlace(dst, src, sizeBytes, depSignalCnt ? &depSignal : NULL);
                } else  {
                    device->_staging_buffer[0]->CopyHostToDevice(dst, src, sizeBytes, depSignalCnt ? &depSignal : NULL);
                }

                // The copy waits for inputs and then completes before returning so can reset queue to empty:
                this->wait(crit, true);
            } else {
                // TODO - remove, slow path.
                tprintf(DB_COPY1, "H2D && ! srcTracked: am_copy dst=%p src=%p sz=%zu\n", dst, src, sizeBytes);
#if USE_AV_COPY
                _av.copy(src,dst,sizeBytes);
#else
                hc::am_copy(dst, src, sizeBytes);
#endif
            }
        }else{
            hsa_agent_t dstAgent = *(static_cast<hsa_agent_t*>(dstPtrInfo._acc.get_hsa_agent()));
            hsa_agent_t srcAgent = *(static_cast<hsa_agent_t*>(srcPtrInfo._acc.get_hsa_agent()));

            ihipSignal_t *ihipSignal = allocSignal(crit);
            hsa_signal_t copyCompleteSignal = ihipSignal->_hsa_signal;

            hsa_signal_store_relaxed(copyCompleteSignal, 1);
            void *devPtrSrc = srcPtrInfo._devicePointer;
            tprintf(DB_COPY1, "HSA Async_copy dst=%p src=%p sz=%zu\n", dst, src, sizeBytes);

            hsa_status_t hsa_status = hsa_amd_memory_async_copy(dst, dstAgent, devPtrSrc, srcAgent, sizeBytes, depSignalCnt, depSignalCnt ? &depSignal:0x0, copyCompleteSignal);

        // This is sync copy, so let's wait for copy right here:
            if (hsa_status == HSA_STATUS_SUCCESS) {
                waitCopy(crit, ihipSignal); // wait for copy, and return to pool.
            } else {
                throw ihipException(hipErrorInvalidValue);
            }
        }
    } else if (kind == hipMemcpyDeviceToHost) {
        int depSignalCnt = preCopyCommand(crit, NULL, &depSignal, ihipCommandCopyD2H);
        if (!dstTracked){
            if (HIP_STAGING_BUFFERS) {
                tprintf(DB_COPY1, "D2H && !dstTracked: staged copy D2H dst=%p src=%p sz=%zu\n", dst, src, sizeBytes);
                //printf ("staged-copy- read dep signals\n");
                device->_staging_buffer[1]->CopyDeviceToHost(dst, src, sizeBytes, depSignalCnt ? &depSignal : NULL);
    
                // The copy completes before returning so can reset queue to empty:
                this->wait(crit, true);

            } else {
            // TODO - remove, slow path.
                tprintf(DB_COPY1, "D2H && !dstTracked: am_copy dst=%p src=%p sz=%zu\n", dst, src, sizeBytes);
#if USE_AV_COPY
                _av.copy(src, dst, sizeBytes);
#else
                hc::am_copy(dst, src, sizeBytes);
#endif
            }
        }else{
            hsa_agent_t dstAgent = *(static_cast<hsa_agent_t*>(dstPtrInfo._acc.get_hsa_agent()));
            hsa_agent_t srcAgent = *(static_cast<hsa_agent_t*>(srcPtrInfo._acc.get_hsa_agent()));

            ihipSignal_t *ihipSignal = allocSignal(crit);
            hsa_signal_t copyCompleteSignal = ihipSignal->_hsa_signal;

            hsa_signal_store_relaxed(copyCompleteSignal, 1);
            void *devPtrDst = dstPtrInfo._devicePointer;
            tprintf(DB_COPY1, "HSA Async_copy dst=%p src=%p sz=%zu\n", dst, src, sizeBytes);

            hsa_status_t hsa_status = hsa_amd_memory_async_copy(devPtrDst, dstAgent, src, srcAgent, sizeBytes, depSignalCnt, depSignalCnt ? &depSignal:0x0, copyCompleteSignal);

        // This is sync copy, so let's wait for copy right here:
            if (hsa_status == HSA_STATUS_SUCCESS) {
                waitCopy(crit, ihipSignal); // wait for copy, and return to pool.
            } else {
                throw ihipException(hipErrorInvalidValue);
            }
        }
    } else if (kind == hipMemcpyHostToHost)  {
        int depSignalCnt = preCopyCommand(crit, NULL, &depSignal, ihipCommandCopyH2H);

        if (depSignalCnt) {
            // host waits before doing host memory copy.
            hsa_signal_wait_acquire(depSignal, HSA_SIGNAL_CONDITION_LT, 1, UINT64_MAX, HSA_WAIT_STATE_ACTIVE);
        }
        memcpy(dst, src, sizeBytes);
    } else if ((kind == hipMemcpyDeviceToDevice) && !copyEngineCanSeeSrcAndDest)  {
        int depSignalCnt = preCopyCommand(crit, NULL, &depSignal, ihipCommandCopyP2P);
        if (HIP_STAGING_BUFFERS) {
            tprintf(DB_COPY1, "P2P but engine can't see both pointers: staged copy P2P dst=%p src=%p sz=%zu\n", dst, src, sizeBytes);
            //printf ("staged-copy- read dep signals\n");
            hsa_agent_t dstAgent = * (static_cast<hsa_agent_t*> (dstPtrInfo._acc.get_hsa_agent()));
            hsa_agent_t srcAgent = * (static_cast<hsa_agent_t*> (srcPtrInfo._acc.get_hsa_agent()));

            device->_staging_buffer[1]->CopyPeerToPeer(dst, dstAgent, src, srcAgent, sizeBytes, depSignalCnt ? &depSignal : NULL);

            // The copy completes before returning so can reset queue to empty:
            this->wait(crit, true);

        } else {
            assert(0); // currently no fallback for this path.
        } 
        
    } else {
        // If not special case - these can all be handled by the hsa async copy:
        ihipCommand_t commandType;
        hsa_agent_t srcAgent, dstAgent;
        setAsyncCopyAgents(kind, &commandType, &srcAgent, &dstAgent);

        int depSignalCnt = preCopyCommand(crit, NULL, &depSignal, commandType);

        // Get a completion signal:
        ihipSignal_t *ihipSignal = allocSignal(crit);
        hsa_signal_t copyCompleteSignal = ihipSignal->_hsa_signal;

        hsa_signal_store_relaxed(copyCompleteSignal, 1);

        tprintf(DB_COPY1, "HSA Async_copy dst=%p src=%p sz=%zu\n", dst, src, sizeBytes);

        hsa_status_t hsa_status = hsa_amd_memory_async_copy(dst, dstAgent, src, srcAgent, sizeBytes, depSignalCnt, depSignalCnt ? &depSignal:0x0, copyCompleteSignal);

        // This is sync copy, so let's wait for copy right here:
        if (hsa_status == HSA_STATUS_SUCCESS) {
            waitCopy(crit, ihipSignal); // wait for copy, and return to pool.
        } else {
            throw ihipException(hipErrorInvalidValue);
        }
    }
}


// Sync copy that acquires lock:
void ihipStream_t::locked_copySync(void* dst, const void* src, size_t sizeBytes, unsigned kind)
{
    LockedAccessor_StreamCrit_t crit (_criticalData);
    copySync(crit, dst, src, sizeBytes, kind);
}



void ihipStream_t::copyAsync(void* dst, const void* src, size_t sizeBytes, unsigned kind)
{
    LockedAccessor_StreamCrit_t crit(_criticalData);

    ihipDevice_t *device = this->getDevice();

    if (device == NULL) {
        throw ihipException(hipErrorInvalidDevice);
    }

    if (kind == hipMemcpyHostToHost) {
        tprintf (DB_COPY2, "Asyc: H2H with memcpy");

        // TODO - consider if we want to perhaps use the GPU SDMA engines anyway, to avoid the host-side sync here and keep everything flowing on the GPU.
        /* As this is a CPU op, we need to wait until all
        the commands in current stream are finished.
        */
        this->wait(crit);

        memcpy(dst, src, sizeBytes);

    } else {
        bool trueAsync = true;

        hc::accelerator acc;
        hc::AmPointerInfo dstPtrInfo(NULL, NULL, 0, acc, 0, 0);
        hc::AmPointerInfo srcPtrInfo(NULL, NULL, 0, acc, 0, 0);
        bool dstTracked = (hc::am_memtracker_getinfo(&dstPtrInfo, dst) == AM_SUCCESS);
        bool srcTracked = (hc::am_memtracker_getinfo(&srcPtrInfo, src) == AM_SUCCESS);


        // "tracked" really indicates if the pointer's virtual address is available in the GPU address space.
        // If both pointers are not tracked, we need to fall back to a sync copy.
        if (!dstTracked || !srcTracked) {
            trueAsync = false;
        }

        if (kind == hipMemcpyDefault) {
            bool srcInDeviceMem = (srcTracked && srcPtrInfo._isInDeviceMem);
            bool dstInDeviceMem = (dstTracked && dstPtrInfo._isInDeviceMem);
            kind = resolveMemcpyDirection(srcTracked, dstTracked, srcPtrInfo._isInDeviceMem, dstPtrInfo._isInDeviceMem);
        }


        ihipSignal_t *ihip_signal = allocSignal(crit);
        hsa_signal_store_relaxed(ihip_signal->_hsa_signal, 1);


        if(trueAsync == true){

            ihipCommand_t commandType;
            hsa_agent_t srcAgent, dstAgent;
            setAsyncCopyAgents(kind, &commandType, &srcAgent, &dstAgent);

            hsa_signal_t depSignal;
            int depSignalCnt = preCopyCommand(crit, ihip_signal, &depSignal, commandType);

            tprintf (DB_SYNC, " copy-async, waitFor=%lu completion=#%lu(%lu)\n", depSignalCnt? depSignal.handle:0x0, ihip_signal->_sig_id, ihip_signal->_hsa_signal.handle);

            hsa_status_t hsa_status = hsa_amd_memory_async_copy(dst, dstAgent, src, srcAgent, sizeBytes, depSignalCnt, depSignalCnt ? &depSignal:0x0, ihip_signal->_hsa_signal);


            if (hsa_status == HSA_STATUS_SUCCESS) {
                if (HIP_LAUNCH_BLOCKING) {
                    tprintf(DB_SYNC, "LAUNCH_BLOCKING for completion of hipMemcpyAsync(%zu)\n", sizeBytes);
                    this->wait(crit);
                }
            } else {
                // This path can be hit if src or dst point to unpinned host memory.
                // TODO-stream - does async-copy fall back to sync if input pointers are not pinned?
                throw ihipException(hipErrorInvalidValue);
            }
        } else {
            copySync(crit, dst, src, sizeBytes, kind);
        }
    }
}

//-------------------------------------------------------------------------------------------------
//-------------------------------------------------------------------------------------------------
// HCC-specific accessor functions:

/**
 * @return #hipSuccess, #hipErrorInvalidDevice
 */
//---
hipError_t hipHccGetAccelerator(int deviceId, hc::accelerator *acc)
{
    std::call_once(hip_initialized, ihipInit);

    ihipDevice_t *d = ihipGetDevice(deviceId);
    hipError_t err;
    if (d == NULL) {
        err =  hipErrorInvalidDevice;
    } else {
        *acc = d->_acc;
        err = hipSuccess;
    }
    return ihipLogStatus(err);
}


/**
 * @return #hipSuccess
 */
//---
hipError_t hipHccGetAcceleratorView(hipStream_t stream, hc::accelerator_view **av)
{
    std::call_once(hip_initialized, ihipInit);

    if (stream == hipStreamNull ) {
        ihipDevice_t *device = ihipGetTlsDefaultDevice();
        stream = device->_default_stream;
    }

    *av = &(stream->_av);

    hipError_t err = hipSuccess;
    return ihipLogStatus(err);
}

// TODO - review signal / error reporting code.
// TODO - describe naming convention. ihip _.  No accessors.  No early returns from functions. Set status to success at top, only set error codes in implementation.  No tabs.
//        Caps convention _ or camelCase
//        if { }
//        Should use ihip* data structures inside code rather than app-facing hip.  For example, use ihipDevice_t (rather than hipDevice_t), ihipStream_t (rather than hipStream_t).
//        locked_
// TODO - describe MT strategy
//
//// TODO - add identifier numbers for streams and devices to help with debugging.

#if ONE_OBJECT_FILE
#include "staging_buffer.cpp"
#endif<|MERGE_RESOLUTION|>--- conflicted
+++ resolved
@@ -529,11 +529,7 @@
 
     locked_reset();
 
-<<<<<<< HEAD
-    
-=======
-
->>>>>>> f0b0bc67
+
     tprintf(DB_SYNC, "created device with default_stream=%p\n", _default_stream);
 
     hsa_region_t *pinnedHostRegion;
